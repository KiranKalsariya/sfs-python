"""
  Example thats illustrates the application of python to the
   numeric simulation of SFS
"""

import numpy as np
import matplotlib.pyplot as plt
import sfs


# parameters
dx = 0.1  # secondary source distance
<<<<<<< HEAD
N = 15  # number of secondary sources
pw_angle = np.radians(90)  # traveling direction of plane wave
xs = [-.5, 2, 0]  # position of virtual source
f = 1000  # frequency
=======
N = 30  # number of secondary sources
pw_angle = 0  # traveling direction of plane wave
xs = [2, 2, 0]  # position of virtual source
f = 500  # frequency
>>>>>>> 121bad1a


# angular frequency
omega = 2 * np.pi * f

# normal vector of plane wave
npw = sfs.util.normal(np.radians(pw_angle), np.radians(90))

# spatial grid
x = np.arange(-.1, 2, 0.02)
y = np.arange(-3, 3, 0.02)


# --------------------------------------------------------------------------------
# main
# --------------------------------------------------------------------------------

# get secondary source positions
<<<<<<< HEAD
#x0,n0 = sfs.array.linear(N, dx, n0=[-1,0,0])
#x0, n0 = sfs.array.circular(N, 1)
x0, n0 = sfs.array.rectangular(N, dx, 2*N, dx,
                               n0=sfs.util.normal(np.pi/4, np.pi/2))
=======
#x0, n0, a0 = sfs.array.linear(N, dx)
#x0, n0, a0 = sfs.array.circular(N, 1)
#x0, n0, a0 = sfs.array.rectangular(2*N, dx, N, dx, n0=sfs.util.normal(0*np.pi/4, np.pi/2))
#x0, n0, a0 = sfs.array.planar(N, dx, N, dx, n0=sfs.util.normal(np.radians(0),np.radians(180)))
#x0, n0, a0 = sfs.array.cube(N, dx, N, dx, N, dx, n0=sfs.util.normal(0, np.pi/2))
x0, n0, a0 = sfs.array.linear_nested(N, dx, 2*dx)
#x0, n0, a0 = sfs.array.linear_random(N, 0.2*dx, 5*dx)
>>>>>>> 121bad1a

# get driving function
#d = sfs.mono.drivingfunction.delay_3d_plane(omega, x0, n0, npw)

#d = sfs.mono.drivingfunction.wfs_2d_line(omega, x0, n0, xs)

#d = sfs.mono.drivingfunction.wfs_2d_plane(omega, x0, n0, npw)
#d = sfs.mono.drivingfunction.wfs_25d_plane(omega, x0, n0, npw)
d = sfs.mono.drivingfunction.wfs_3d_plane(omega, x0, n0, npw)

#d = sfs.mono.drivingfunction.wfs_2d_point(omega, x0, n0, xs)
#d = sfs.mono.drivingfunction.wfs_25d_point(omega, x0, n0, xs)
#d = sfs.mono.drivingfunction.wfs_3d_point(omega, x0, n0, xs)


# get active secondary sources
a = sfs.mono.drivingfunction.source_selection_plane(n0, npw)
#a = sfs.mono.drivingfunction.source_selection_point(n0, x0, xs)

# get tapering window
#twin = sfs.tapering.none(a)
twin = sfs.tapering.kaiser(a)

# compute synthesized sound field
p = sfs.mono.synthesized.generic(omega, x0, d * twin * a0 , x, y, 0,
                                 source=sfs.mono.source.point)


# plot synthesized sound field
plt.figure(figsize=(15, 15))
sfs.plot.soundfield(p, x, y, [1, 0, 0])
sfs.plot.loudspeaker_2d(x0, n0, twin)
plt.grid()
plt.savefig('soundfield.png')


#sfs.plot.loudspeaker_3d(x0, n0, twin)
#plt.savefig('loudspeakers.png')<|MERGE_RESOLUTION|>--- conflicted
+++ resolved
@@ -10,17 +10,10 @@
 
 # parameters
 dx = 0.1  # secondary source distance
-<<<<<<< HEAD
-N = 15  # number of secondary sources
-pw_angle = np.radians(90)  # traveling direction of plane wave
-xs = [-.5, 2, 0]  # position of virtual source
-f = 1000  # frequency
-=======
 N = 30  # number of secondary sources
 pw_angle = 0  # traveling direction of plane wave
 xs = [2, 2, 0]  # position of virtual source
 f = 500  # frequency
->>>>>>> 121bad1a
 
 
 # angular frequency
@@ -39,12 +32,6 @@
 # --------------------------------------------------------------------------------
 
 # get secondary source positions
-<<<<<<< HEAD
-#x0,n0 = sfs.array.linear(N, dx, n0=[-1,0,0])
-#x0, n0 = sfs.array.circular(N, 1)
-x0, n0 = sfs.array.rectangular(N, dx, 2*N, dx,
-                               n0=sfs.util.normal(np.pi/4, np.pi/2))
-=======
 #x0, n0, a0 = sfs.array.linear(N, dx)
 #x0, n0, a0 = sfs.array.circular(N, 1)
 #x0, n0, a0 = sfs.array.rectangular(2*N, dx, N, dx, n0=sfs.util.normal(0*np.pi/4, np.pi/2))
@@ -52,7 +39,6 @@
 #x0, n0, a0 = sfs.array.cube(N, dx, N, dx, N, dx, n0=sfs.util.normal(0, np.pi/2))
 x0, n0, a0 = sfs.array.linear_nested(N, dx, 2*dx)
 #x0, n0, a0 = sfs.array.linear_random(N, 0.2*dx, 5*dx)
->>>>>>> 121bad1a
 
 # get driving function
 #d = sfs.mono.drivingfunction.delay_3d_plane(omega, x0, n0, npw)
