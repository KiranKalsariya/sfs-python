"""Compute driving functions for various systems.

.. include:: math-definitions.rst

"""

import numpy as np
from numpy.core.umath_tests import inner1d  # element-wise inner product
from scipy.special import jn, hankel2
from .. import util
from .. import defs


def wfs_2d_line(omega, x0, n0, xs, c=None):
    """Line source by 2-dimensional WFS.

    ::

        D(x0,k) = j/2 k (x0-xs) n0 / |x0-xs| * H1(k |x0-xs|)

    """
    x0 = util.asarray_of_rows(x0)
    n0 = util.asarray_of_rows(n0)
    xs = util.asarray_1d(xs)
    k = util.wavenumber(omega, c)
    ds = x0 - xs
    r = np.linalg.norm(ds, axis=1)
    return -1j/2 * k * inner1d(ds, n0) / r * hankel2(1, k * r)


def _wfs_point(omega, x0, n0, xs, c=None):
    """Point source by two- or three-dimensional WFS.

    ::

                       (x0-xs) n0
        D(x0,k) = j k ------------- e^(-j k |x0-xs|)
                      |x0-xs|^(3/2)

    """
    x0 = util.asarray_of_rows(x0)
    n0 = util.asarray_of_rows(n0)
    xs = util.asarray_1d(xs)
    k = util.wavenumber(omega, c)
    ds = x0 - xs
    r = np.linalg.norm(ds, axis=1)
    return 1j * k * inner1d(ds, n0) / r ** (3 / 2) * np.exp(-1j * k * r)


wfs_2d_point = _wfs_point


def wfs_25d_point(omega, x0, n0, xs, xref=[0, 0, 0], c=None, omalias=None):
    """Point source by 2.5-dimensional WFS.

    ::

                    ____________   (x0-xs) n0
        D(x0,k) = \|j k |xref-x0| ------------- e^(-j k |x0-xs|)
                                  |x0-xs|^(3/2)

    """
    x0 = util.asarray_of_rows(x0)
    n0 = util.asarray_of_rows(n0)
    xs = util.asarray_1d(xs)
    xref = util.asarray_1d(xref)
    k = util.wavenumber(omega, c)
    ds = x0 - xs
    r = np.linalg.norm(ds, axis=1)

    return wfs_25d_preeq(omega, omalias, c) * \
        np.sqrt(np.linalg.norm(xref - x0)) * inner1d(ds, n0) / \
        r ** (3 / 2) * np.exp(-1j * k * r)


wfs_3d_point = _wfs_point


def _wfs_plane(omega, x0, n0, n=[0, 1, 0], c=None):
    """Plane wave by two- or three-dimensional WFS.

    Eq.(17) from [Spors2008]_::

        D(x0,k) =  j k n n0  e^(-j k n x0)

    """
    x0 = util.asarray_of_rows(x0)
    n0 = util.asarray_of_rows(n0)
    n = util.normalize_vector(n)
    k = util.wavenumber(omega, c)
    return 2j * k * np.inner(n, n0) * np.exp(-1j * k * np.inner(n, x0))


wfs_2d_plane = _wfs_plane


def wfs_25d_plane(omega, x0, n0, n=[0, 1, 0], xref=[0, 0, 0], c=None,
                  omalias=None):
    """Plane wave by 2.5-dimensional WFS.

    ::

                         ____________
        D_2.5D(x0,w) = \|j k |xref-x0| n n0 e^(-j k n x0)

    """
    x0 = util.asarray_of_rows(x0)
    n0 = util.asarray_of_rows(n0)
    n = util.normalize_vector(n)
    xref = util.asarray_1d(xref)
    k = util.wavenumber(omega, c)
    return wfs_25d_preeq(omega, omalias, c) * \
        np.sqrt(2*np.pi * np.linalg.norm(xref - x0)) * \
        np.inner(n, n0) * np.exp(-1j * k * np.inner(n, x0))


wfs_3d_plane = _wfs_plane


def _wfs_focused(omega, x0, n0, xs, c=None):
    """Focused source by two- or three-dimensional WFS.

    ::

                       (x0-xs) n0
        D(x0,k) = j k ------------- e^(j k |x0-xs|)
                      |x0-xs|^(3/2)

    """
    x0 = util.asarray_of_rows(x0)
    n0 = util.asarray_of_rows(n0)
    xs = util.asarray_1d(xs)
    k = util.wavenumber(omega, c)
    ds = x0 - xs
    r = np.linalg.norm(ds, axis=1)
    return 1j * k * inner1d(ds, n0) / r ** (3 / 2) * np.exp(1j * k * r)


wfs_2d_focused = _wfs_focused


def wfs_25d_focused(omega, x0, n0, xs, xref=[0, 0, 0], c=None, omalias=None):
    """Focused source by 2.5-dimensional WFS.

    ::

                    ____________   (x0-xs) n0
        D(x0,w) = \|j k |xref-x0| ------------- e^(j k |x0-xs|)
                                  |x0-xs|^(3/2)

    """
    x0 = util.asarray_of_rows(x0)
    n0 = util.asarray_of_rows(n0)
    xs = util.asarray_1d(xs)
    xref = util.asarray_1d(xref)
    k = util.wavenumber(omega, c)
    ds = x0 - xs
    r = np.linalg.norm(ds, axis=1)

    return wfs_25d_preeq(omega, omalias, c) * \
        np.sqrt(np.linalg.norm(xref - x0)) * inner1d(ds, n0) / \
        r ** (3 / 2) * np.exp(1j * k * r)


wfs_3d_focused = _wfs_focused


def wfs_25d_preeq(omega, omalias, c):
    """Preqeualization for 2.5D WFS."""
    if omalias is None:
        return np.sqrt(1j * util.wavenumber(omega, c))
    else:
        if omega <= omalias:
            return np.sqrt(1j * util.wavenumber(omega, c))
        else:
            return np.sqrt(1j * util.wavenumber(omalias, c))


def delay_3d_plane(omega, x0, n0, n=[0, 1, 0], c=None):
    """Plane wave by simple delay of secondary sources."""
    x0 = util.asarray_of_rows(x0)
    n = util.normalize_vector(n)
    k = util.wavenumber(omega, c)
    return np.exp(-1j * k * np.inner(n, x0))


def source_selection_plane(n0, n):
    """Secondary source selection for a plane wave.

    Eq.(13) from [Spors2008]_

    """
    n0 = util.asarray_of_rows(n0)
    n = util.normalize_vector(n)
    return np.inner(n, n0) >= defs.selection_tolerance


def source_selection_point(n0, x0, xs):
    """Secondary source selection for a point source.

    Eq.(15) from [Spors2008]_

    """
    n0 = util.asarray_of_rows(n0)
    x0 = util.asarray_of_rows(x0)
    xs = util.asarray_1d(xs)
    ds = x0 - xs
    return inner1d(ds, n0) >= defs.selection_tolerance


def source_selection_line(n0, x0, xs):
    """Secondary source selection for a line source.

    compare Eq.(15) from [Spors2008]_

    """
    return source_selection_point(n0, x0, xs)


def source_selection_focused(ns, x0, xs):
    """Secondary source selection for a focused source.

    Eq.(2.78) from [Wierstorf2014]_

    """
    x0 = util.asarray_of_rows(x0)
    xs = util.asarray_1d(xs)
    ns = util.normalize_vector(ns)
    ds = xs - x0
    return inner1d(ns, ds) >= defs.selection_tolerance


def source_selection_all(N):
    """Select all secondary sources."""
    return np.ones(N, dtype=bool)


def nfchoa_2d_plane(omega, x0, r0, n=[0, 1, 0], max_order=None, c=None):
    r"""Plane wave by two-dimensional NFC-HOA.

    .. math::

        D(\phi_0, \omega) =
        -\frac{2\i}{\pi r_0}
        \sum_{m=-M}^M
        \frac{\i^{-m}}{\Hankel{2}{m}{\wc r_0}}
        \e{\i m (\phi_0 - \phi_\text{pw})}

    See http://sfstoolbox.org/#equation-D.nfchoa.pw.2D.

    """
    x0 = util.asarray_of_rows(x0)
    k = util.wavenumber(omega, c)
    n = util.normalize_vector(n)
    phi, _, r = util.cart2sph(*n)
    phi0 = util.cart2sph(*x0.T)[0]
    M = util.max_order_circular_harmonics(len(x0), max_order)
    d = 0
    for m in range(-M, M + 1):
        d += 1j**-m / hankel2(m, k * r0) * np.exp(1j * m * (phi0 - phi))
    return -2j / (np.pi*r0) * d


def nfchoa_25d_point(omega, x0, r0, xs, max_order=None, c=None):
    r"""Point source by 2.5-dimensional NFC-HOA.

    .. math::

        D(\phi_0, \omega) =
        \frac{1}{2 \pi r_0}
        \sum_{m=-M}^M
        \frac{\hankel{2}{|m|}{\wc r}}{\hankel{2}{|m|}{\wc r_0}}
        \e{\i m (\phi_0 - \phi)}

    See http://sfstoolbox.org/#equation-D.nfchoa.ps.2.5D.

    """
    x0 = util.asarray_of_rows(x0)
    k = util.wavenumber(omega, c)
    xs = util.asarray_1d(xs)
    phi, _, r = util.cart2sph(*xs)
    phi0 = util.cart2sph(*x0.T)[0]
<<<<<<< HEAD
    M = util.max_order_circular_harmonics(len(x0), max_order)
    hr = _sph_hn2(M, k * r)
    hr0 = _sph_hn2(M, k * r0)
=======
    M = _max_order_circular_harmonics(len(x0), max_order)
    hr = util.spherical_hn2(range(0, M + 1), k * r)
    hr0 = util.spherical_hn2(range(0, M + 1), k * r0)
>>>>>>> 816ec3e6
    d = 0
    for m in range(-M, M + 1):
        d += hr[abs(m)] / hr0[abs(m)] * np.exp(1j * m * (phi0 - phi))
    return d / (2 * np.pi * r0)


def nfchoa_25d_plane(omega, x0, r0, n=[0, 1, 0], max_order=None, c=None):
    r"""Plane wave by 2.5-dimensional NFC-HOA.

    .. math::

        D(\phi_0, \omega) =
        \frac{2\i}{r_0}
        \sum_{m=-M}^M
        \frac{\i^{-|m|}}{\wc \hankel{2}{|m|}{\wc r_0}}
        \e{\i m (\phi_0 - \phi_\text{pw})}

    See http://sfstoolbox.org/#equation-D.nfchoa.pw.2.5D.

    """
    x0 = util.asarray_of_rows(x0)
    k = util.wavenumber(omega, c)
    n = util.normalize_vector(n)
    phi, _, r = util.cart2sph(*n)
    phi0 = util.cart2sph(*x0.T)[0]
<<<<<<< HEAD
    M = util.max_order_circular_harmonics(len(x0), max_order)
    hn2 = _sph_hn2(M, k * r0)
=======
    M = _max_order_circular_harmonics(len(x0), max_order)
>>>>>>> 816ec3e6
    d = 0
    hn2 = util.spherical_hn2(range(0, M + 1), k * r0)
    for m in range(-M, M + 1):
        d += 1j**-abs(m) / (k * hn2[abs(m)]) * np.exp(1j * m * (phi0 - phi))
    return -2 / r0 * d


def sdm_2d_line(omega, x0, n0, xs, c=None):
    """Line source by two-dimensional SDM.

    The secondary sources have to be located on the x-axis (y0=0).
    Derived from [SporsAhrens2009]_, Eq.(9), Eq.(4)::

        D(x0,k) =

    """
    x0 = util.asarray_of_rows(x0)
    n0 = util.asarray_of_rows(n0)
    xs = util.asarray_1d(xs)
    k = util.wavenumber(omega, c)
    ds = x0 - xs
    r = np.linalg.norm(ds, axis=1)
    return - 1j/2 * k * xs[1] / r * hankel2(1, k * r)


def sdm_2d_plane(omega, x0, n0, n=[0, 1, 0], c=None):
    """Plane wave by two-dimensional SDM.

    The secondary sources have to be located on the x-axis (y0=0).
    Derived from [Ahrens2012]_, Eq.(3.73), Eq.(C.5), Eq.(C.11)::

        D(x0,k) = kpw,y * e^(-j*kpw,x*x)

    """
    x0 = util.asarray_of_rows(x0)
    n0 = util.asarray_of_rows(n0)
    n = util.normalize_vector(n)
    k = util.wavenumber(omega, c)
    return k * n[1] * np.exp(-1j * k * n[0] * x0[:, 0])


def sdm_25d_plane(omega, x0, n0, n=[0, 1, 0], xref=[0, 0, 0], c=None):
    """Plane wave by 2.5-dimensional SDM.

    The secondary sources have to be located on the x-axis (y0=0).
    Eq.(3.79) from [Ahrens2012]_::

        D_2.5D(x0,w) =

    """
    x0 = util.asarray_of_rows(x0)
    n0 = util.asarray_of_rows(n0)
    n = util.normalize_vector(n)
    xref = util.asarray_1d(xref)
    k = util.wavenumber(omega, c)
    return 4j * np.exp(-1j*k*n[1]*xref[1]) / hankel2(0, k*n[1]*xref[1]) * \
        np.exp(-1j*k*n[0]*x0[:, 0])


def sdm_25d_point(omega, x0, n0, xs, xref=[0, 0, 0], c=None):
    """Point source by 2.5-dimensional SDM.

    The secondary sources have to be located on the x-axis (y0=0).
    Driving funcnction from [SporsAhrens2010]_, Eq.(24)::

        D(x0,k) =

    """
    x0 = util.asarray_of_rows(x0)
    n0 = util.asarray_of_rows(n0)
    xs = util.asarray_1d(xs)
    xref = util.asarray_1d(xref)
    k = util.wavenumber(omega, c)
    ds = x0 - xs
    r = np.linalg.norm(ds, axis=1)
    return 1/2 * 1j * k * np.sqrt(xref[1] / (xref[1] - xs[1])) * \
        xs[1] / r * hankel2(1, k * r)


def esa_edge_2d_plane(omega, x0, n=[0, 1, 0], alpha=3/2*np.pi, Nc=None, c=None):
    """Plane wave by two-dimensional ESA for an edge-shaped secondary source
       distribution consisting of monopole line sources.

    One leg of the secondary sources has to be located on the x-axis (y0=0),
    the edge at the origin.

    Derived from [Spors2016]_

    Parameters
    ----------
    omega : float
        Angular frequency.
    x0 : int(N, 3) array_like
        Sequence of secondary source positions.
    n : (3,) array_like, optional
        Normal vector of synthesized plane wave.
    alpha : float, optional
        Outer angle of edge.
    Nc : int, optional
        Number of elements for series expansion of driving function. Estimated
        if not given.
    c : float, optional
        Speed of sound

    Returns
    -------
    (N,) numpy.ndarray
        Complex weights of secondary sources.

    """
    x0 = np.asarray(x0)
    n = util.normalize_vector(n)
    k = util.wavenumber(omega, c)
    phi_s = np.arctan2(n[1], n[0]) + np.pi
    L = x0.shape[0]

    r = np.linalg.norm(x0, axis=1)
    phi = np.arctan2(x0[:, 1], x0[:, 0])
    phi = np.where(phi < 0, phi+2*np.pi, phi)

    if Nc is None:
        Nc = np.ceil(2 * k * np.max(r) * alpha/np.pi)

    epsilon = np.ones(Nc)  # weights for series expansion
    epsilon[0] = 2

    d = np.zeros(L, dtype=complex)
    for m in np.arange(Nc):
        nu = m*np.pi/alpha
        d = d + 1/epsilon[m] * np.exp(1j*nu*np.pi/2) * np.sin(nu*phi_s) \
            * np.cos(nu*phi) * nu/r * jn(nu, k*r)

    d[phi > 0] = -d[phi > 0]

    return 4*np.pi/alpha * d


def esa_edge_dipole_2d_plane(omega, x0, n=[0, 1, 0], alpha=3/2*np.pi, Nc=None, c=None):
    """Plane wave by two-dimensional ESA for an edge-shaped secondary source
       distribution consisting of dipole line sources.

    One leg of the secondary sources has to be located on the x-axis (y0=0),
    the edge at the origin.

    Derived from [Spors2016]_

    Parameters
    ----------
    omega : float
        Angular frequency.
    x0 : int(N, 3) array_like
        Sequence of secondary source positions.
    n : (3,) array_like, optional
        Normal vector of synthesized plane wave.
    alpha : float, optional
        Outer angle of edge.
    Nc : int, optional
        Number of elements for series expansion of driving function. Estimated
        if not given.
    c : float, optional
        Speed of sound

    Returns
    -------
    (N,) numpy.ndarray
        Complex weights of secondary sources.

    """
    x0 = np.asarray(x0)
    n = util.normalize_vector(n)
    k = util.wavenumber(omega, c)
    phi_s = np.arctan2(n[1], n[0]) + np.pi
    L = x0.shape[0]

    r = np.linalg.norm(x0, axis=1)
    phi = np.arctan2(x0[:, 1], x0[:, 0])
    phi = np.where(phi < 0, phi+2*np.pi, phi)

    if Nc is None:
        Nc = np.ceil(2 * k * np.max(r) * alpha/np.pi)

    epsilon = np.ones(Nc)  # weights for series expansion
    epsilon[0] = 2

    d = np.zeros(L, dtype=complex)
    for m in np.arange(Nc):
        nu = m*np.pi/alpha
        d = d + 1/epsilon[m] * np.exp(1j*nu*np.pi/2) * np.cos(nu*phi_s) \
            * np.cos(nu*phi) * jn(nu, k*r)

    return 4*np.pi/alpha * d


def esa_edge_2d_line(omega, x0, xs, alpha=3/2*np.pi, Nc=None, c=None):
    """Line source by two-dimensional ESA for an edge-shaped secondary source
       distribution constisting of monopole line sources.

    One leg of the secondary sources have to be located on the x-axis (y0=0),
    the edge at the origin.

    Derived from [Spors2016]_

    Parameters
    ----------
    omega : float
        Angular frequency.
    x0 : int(N, 3) array_like
        Sequence of secondary source positions.
    xs : (3,) array_like
        Position of synthesized line source.
    alpha : float, optional
        Outer angle of edge.
    Nc : int, optional
        Number of elements for series expansion of driving function. Estimated
        if not given.
    c : float, optional
        Speed of sound

    Returns
    -------
    (N,) numpy.ndarray
        Complex weights of secondary sources.

    """
    x0 = np.asarray(x0)
    k = util.wavenumber(omega, c)
    phi_s = np.arctan2(xs[1], xs[0])
    if phi_s < 0:
        phi_s = phi_s + 2*np.pi
    r_s = np.linalg.norm(xs)
    L = x0.shape[0]

    r = np.linalg.norm(x0, axis=1)
    phi = np.arctan2(x0[:, 1], x0[:, 0])
    phi = np.where(phi < 0, phi+2*np.pi, phi)

    if Nc is None:
        Nc = np.ceil(2 * k * np.max(r) * alpha/np.pi)

    epsilon = np.ones(Nc)  # weights for series expansion
    epsilon[0] = 2

    d = np.zeros(L, dtype=complex)
    idx = (r <= r_s)
    for m in np.arange(Nc):
        nu = m*np.pi/alpha
        f = 1/epsilon[m] * np.sin(nu*phi_s) * np.cos(nu*phi) * nu/r
        d[idx] = d[idx] + f[idx] * jn(nu, k*r[idx]) * hankel2(nu, k*r_s)
        d[~idx] = d[~idx] + f[~idx] * jn(nu, k*r_s) * hankel2(nu, k*r[~idx])

    d[phi > 0] = -d[phi > 0]

    return -1j*np.pi/alpha * d


def esa_edge_25d_point(omega, x0, xs, xref=[2, -2, 0], alpha=3/2*np.pi, Nc=None, c=None):
    """Point source by 2.5-dimensional ESA for an edge-shaped secondary source
       distribution constisting of monopole line sources.

    One leg of the secondary sources have to be located on the x-axis (y0=0),
    the edge at the origin.

    Derived from [Spors2016]_

    Parameters
    ----------
    omega : float
        Angular frequency.
    x0 : int(N, 3) array_like
        Sequence of secondary source positions.
    xs : (3,) array_like
        Position of synthesized line source.
    xref: (3,) array_like or float
        Reference position or reference distance
    alpha : float, optional
        Outer angle of edge.
    Nc : int, optional
        Number of elements for series expansion of driving function. Estimated
        if not given.
    c : float, optional
        Speed of sound

    Returns
    -------
    (N,) numpy.ndarray
        Complex weights of secondary sources.

    """
    x0 = np.asarray(x0)
    xs = np.asarray(xs)
    xref = np.asarray(xref)

    if np.isscalar(xref):
        a = np.linalg.norm(xref)/np.linalg.norm(xref-xs)
    else:
        a = np.linalg.norm(xref-x0, axis=1)/np.linalg.norm(xref-xs)

    return 1j*np.sqrt(a) * esa_edge_2d_line(omega, x0, xs, alpha=alpha, Nc=Nc, c=c)


def esa_edge_dipole_2d_line(omega, x0, xs, alpha=3/2*np.pi, Nc=None, c=None):
    """Line source by two-dimensional ESA for an edge-shaped secondary source
       distribution constisting of dipole line sources.

    One leg of the secondary sources have to be located on the x-axis (y0=0),
    the edge at the origin.

    Derived from [Spors2016]_

    Parameters
    ----------
    omega : float
        Angular frequency.
    x0 : (N, 3) array_like
        Sequence of secondary source positions.
    xs : (3,) array_like
        Position of synthesized line source.
    alpha : float, optional
        Outer angle of edge.
    Nc : int, optional
        Number of elements for series expansion of driving function. Estimated
        if not given.
    c : float, optional
        Speed of sound

    Returns
    -------
    (N,) numpy.ndarray
        Complex weights of secondary sources.

    """
    x0 = np.asarray(x0)
    k = util.wavenumber(omega, c)
    phi_s = np.arctan2(xs[1], xs[0])
    if phi_s < 0:
        phi_s = phi_s + 2*np.pi
    r_s = np.linalg.norm(xs)
    L = x0.shape[0]

    r = np.linalg.norm(x0, axis=1)
    phi = np.arctan2(x0[:, 1], x0[:, 0])
    phi = np.where(phi < 0, phi+2*np.pi, phi)

    if Nc is None:
        Nc = np.ceil(2 * k * np.max(r) * alpha/np.pi)

    epsilon = np.ones(Nc)  # weights for series expansion
    epsilon[0] = 2

    d = np.zeros(L, dtype=complex)
    idx = (r <= r_s)
    for m in np.arange(Nc):
        nu = m*np.pi/alpha
        f = 1/epsilon[m] * np.cos(nu*phi_s) * np.cos(nu*phi)
        d[idx] = d[idx] + f[idx] * jn(nu, k*r[idx]) * hankel2(nu, k*r_s)
        d[~idx] = d[~idx] + f[~idx] * jn(nu, k*r_s) * hankel2(nu, k*r[~idx])

    return -1j*np.pi/alpha * d


<<<<<<< HEAD
def _sph_hn2(n, z):
    """Spherical Hankel function of 2nd kind."""
    jn, jnp, yn, ynp = sph_jnyn(n, z)
    return jn - 1j * yn
=======
def _max_order_circular_harmonics(N, max_order):
    """Compute order of 2D HOA."""
    return N // 2 if max_order is None else max_order
>>>>>>> 816ec3e6
<|MERGE_RESOLUTION|>--- conflicted
+++ resolved
@@ -280,15 +280,9 @@
     xs = util.asarray_1d(xs)
     phi, _, r = util.cart2sph(*xs)
     phi0 = util.cart2sph(*x0.T)[0]
-<<<<<<< HEAD
     M = util.max_order_circular_harmonics(len(x0), max_order)
-    hr = _sph_hn2(M, k * r)
-    hr0 = _sph_hn2(M, k * r0)
-=======
-    M = _max_order_circular_harmonics(len(x0), max_order)
     hr = util.spherical_hn2(range(0, M + 1), k * r)
     hr0 = util.spherical_hn2(range(0, M + 1), k * r0)
->>>>>>> 816ec3e6
     d = 0
     for m in range(-M, M + 1):
         d += hr[abs(m)] / hr0[abs(m)] * np.exp(1j * m * (phi0 - phi))
@@ -314,12 +308,7 @@
     n = util.normalize_vector(n)
     phi, _, r = util.cart2sph(*n)
     phi0 = util.cart2sph(*x0.T)[0]
-<<<<<<< HEAD
     M = util.max_order_circular_harmonics(len(x0), max_order)
-    hn2 = _sph_hn2(M, k * r0)
-=======
-    M = _max_order_circular_harmonics(len(x0), max_order)
->>>>>>> 816ec3e6
     d = 0
     hn2 = util.spherical_hn2(range(0, M + 1), k * r0)
     for m in range(-M, M + 1):
@@ -677,16 +666,4 @@
         d[idx] = d[idx] + f[idx] * jn(nu, k*r[idx]) * hankel2(nu, k*r_s)
         d[~idx] = d[~idx] + f[~idx] * jn(nu, k*r_s) * hankel2(nu, k*r[~idx])
 
-    return -1j*np.pi/alpha * d
-
-
-<<<<<<< HEAD
-def _sph_hn2(n, z):
-    """Spherical Hankel function of 2nd kind."""
-    jn, jnp, yn, ynp = sph_jnyn(n, z)
-    return jn - 1j * yn
-=======
-def _max_order_circular_harmonics(N, max_order):
-    """Compute order of 2D HOA."""
-    return N // 2 if max_order is None else max_order
->>>>>>> 816ec3e6
+    return -1j*np.pi/alpha * d