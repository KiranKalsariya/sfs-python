"""Compute time based driving functions for various systems.

.. include:: math-definitions.rst

"""
from __future__ import division
import numpy as np
from numpy.core.umath_tests import inner1d  # element-wise inner product
from scipy.signal import fftconvolve
from .. import defs
from .. import util


def wfs_25d_plane(x0, n0, n=[0, 1, 0], xref=[0, 0, 0], c=None):
    r"""Plane wave model by 2.5-dimensional WFS.

    Parameters
    ----------
    x0 : (N, 3) array_like
        Sequence of secondary source positions.
    n0 : (N, 3) array_like
        Sequence of secondary source orientations.
    n : (3,) array_like, optional
        Normal vector (propagation direction) of synthesized plane wave.
    xref : (3,) array_like, optional
        Reference position
    c : float, optional
        Speed of sound

    Returns
    -------
    delays : (N,) numpy.ndarray
        Delays of secondary sources in seconds.
    weights: (N,) numpy.ndarray
        Weights of secondary sources.

    Notes
    -----
    2.5D correction factor

    .. math::

        g_0 = \sqrt{2 \pi |x_\mathrm{ref} - x_0|}

    d using a plane wave as source model

    .. math::

        d_{2.5D}(x_0,t) = h(t)
        2 g_0 \scalarprod{n}{n_0}
        \dirac{t - \frac{1}{c} \scalarprod{n}{x_0}}

    with wfs(2.5D) prefilter h(t), which is not implemented yet.

    References
    ----------
    See http://sfstoolbox.org/en/latest/#equation-d.wfs.pw.2.5D

    """
    if c is None:
        c = defs.c
    x0 = util.asarray_of_rows(x0)
    n0 = util.asarray_of_rows(n0)
    n = util.normalize_vector(n)
    xref = util.asarray_1d(xref)
    g0 = np.sqrt(2 * np.pi * np.linalg.norm(xref - x0, axis=1))
    delays = inner1d(n, x0) / c
    weights = 2 * g0 * inner1d(n, n0)
    return delays, weights


def wfs_25d_point(x0, n0, xs, xref=[0, 0, 0], c=None):
    r"""Point source by 2.5-dimensional WFS.

    Parameters
    ----------
    x0 : (N, 3) array_like
        Sequence of secondary source positions.
    n0 : (N, 3) array_like
        Sequence of secondary source orientations.
    xs : (3,) array_like
        Virtual source position.
    xref : (3,) array_like, optional
        Reference position
    c : float, optional
        Speed of sound

    Returns
    -------
    delays : (N,) numpy.ndarray
        Delays of secondary sources in seconds.
    weights: (N,) numpy.ndarray
        Weights of secondary sources.

    Notes
    -----
    2.5D correction factor

    .. math::

         g_0 = \sqrt{2 \pi |x_\mathrm{ref} - x_0|}


    d using a point source as source model

    .. math::

         d_{2.5D}(x_0,t) = h(t)
         \frac{g_0  \scalarprod{(x_0 - x_s)}{n_0}}
         {2\pi |x_0 - x_s|^{3/2}}
         \dirac{t - \frac{|x_0 - x_s|}{c}}

    with wfs(2.5D) prefilter h(t), which is not implemented yet.

    References
    ----------
    See http://sfstoolbox.org/en/latest/#equation-d.wfs.ps.2.5D

    """
    if c is None:
        c = defs.c
    x0 = util.asarray_of_rows(x0)
    n0 = util.asarray_of_rows(n0)
    xs = util.asarray_1d(xs)
    xref = util.asarray_1d(xref)
    g0 = np.sqrt(2 * np.pi * np.linalg.norm(xref - x0, axis=1))
    ds = x0 - xs
    r = np.linalg.norm(ds, axis=1)
    delays = r/c
    weights = g0 * inner1d(ds, n0) / (2 * np.pi * r**(3/2))
    return delays, weights


def wfs_25d_focused(x0, n0, xs, xref=[0, 0, 0], c=None):
    r"""Point source by 2.5-dimensional WFS.

    Parameters
    ----------
    x0 : (N, 3) array_like
        Sequence of secondary source positions.
    n0 : (N, 3) array_like
        Sequence of secondary source orientations.
    xs : (3,) array_like
        Virtual source position.
    xref : (3,) array_like, optional
        Reference position
    c : float, optional
        Speed of sound

    Returns
    -------
    delays : (N,) numpy.ndarray
        Delays of secondary sources in seconds.
    weights: (N,) numpy.ndarray
        Weights of secondary sources.

    Notes
    -----
    2.5D correction factor

    .. math::

         g_0 = \sqrt{\frac{|x_\mathrm{ref} - x_0|}
         {|x_0-x_s| + |x_\mathrm{ref}-x_0|}}


    d using a point source as source model

    .. math::

         d_{2.5D}(x_0,t) = h(t)
         \frac{g_0  \scalarprod{(x_0 - x_s)}{n_0}}
         {|x_0 - x_s|^{3/2}}
         \dirac{t + \frac{|x_0 - x_s|}{c}}

    with wfs(2.5D) prefilter h(t), which is not implemented yet.

    References
    ----------
    See http://sfstoolbox.org/en/latest/#equation-d.wfs.fs.2.5D

    """
    if c is None:
        c = defs.c
    x0 = util.asarray_of_rows(x0)
    n0 = util.asarray_of_rows(n0)
    xs = util.asarray_1d(xs)
    xref = util.asarray_1d(xref)
    ds = x0 - xs
    r = np.linalg.norm(ds, axis=1)
    g0 = np.sqrt(np.linalg.norm(xref - x0, axis=1)
                 / (np.linalg.norm(xref - x0, axis=1) + r))
    delays = -r/c
    weights = g0 * inner1d(ds, n0) / (2 * np.pi * r**(3/2))
    return delays, weights


def driving_signals(delays, weights, signal):
    """Get driving signals per secondary source.

    Returned signals are the delayed and weighted mono input signal
    (with N samples) per channel (C).

    Parameters
    ----------
    delays : (C,) array_like
        Delay in seconds for each channel, negative values allowed.
    weights : (C,) array_like
        Amplitude weighting factor for each channel.
    signal : tuple of (N,) array_like, followed by 1 or 2 scalars
        Excitation signal consisting of (mono) audio data, sampling rate
        (in Hertz) and optional starting time (in seconds).

    Returns
    -------
    `DelayedSignal`
        A tuple containing the driving signals (in a `numpy.ndarray`
        with shape ``(N, C)``), followed by the sampling rate (in Hertz)
        and a (possibly negative) time offset (in seconds).

    """
    delays = util.asarray_1d(delays)
    weights = util.asarray_1d(weights)
    data, samplerate, signal_offset = apply_delays(signal, delays)
    return util.DelayedSignal(data * weights, samplerate, signal_offset)


def apply_delays(signal, delays):
    """Apply delays for every channel.

    Parameters
    ----------
    signal : tuple of (N,) array_like, followed by 1 or 2 scalars
        Excitation signal consisting of (mono) audio data, sampling rate
        (in Hertz) and optional starting time (in seconds).
    delays : (C,) array_like
        Delay in seconds for each channel (C), negative values allowed.

    Returns
    -------
    `DelayedSignal`
        A tuple containing the delayed signals (in a `numpy.ndarray`
        with shape ``(N, C)``), followed by the sampling rate (in Hertz)
        and a (possibly negative) time offset (in seconds).

    """
    data, samplerate, initial_offset = util.as_delayed_signal(signal)
    data = util.asarray_1d(data)
    delays = util.asarray_1d(delays)
    delays += initial_offset

    delays_samples = np.rint(samplerate * delays).astype(int)
    offset_samples = delays_samples.min()
    delays_samples -= offset_samples
<<<<<<< HEAD
    out = np.zeros((delays_samples.max() + len(signal), len(delays_samples)))
    for channel, cdelay in enumerate(delays_samples):
        out[cdelay:cdelay + len(signal), channel] = signal
    return out, offset_samples / fs


def wfs_25d_fir_prefilter(signal, N=128, fl=50, fu=1200, fs=None, c=None):
    """Apply 2.5D pre-equalization to WFS source signal.

    (Type 1 linear phase FIR filter of order N.
    Rising slope with 3dB/oct between fl and fu.
    Constant magnitude below fl and above fu.)

    Parameters
    ----------
    signal : (M,) array_like
        Mono source signal, M samples.
    N : int, optional
        Filter order, shall be even.
    fl : int, optional
        Lower corner frequency in Hertz.
    fu : int, optional
        Upper corner frequency in Hertz.
        (Should be around spatial aliasing limit.)
    fs : int, optional
        Sampling frequency in Hertz.
    c : float, optional
        Speed of sound.

    Returns
    -------
    out : (M+N,) numpy.ndarray
        Filtered output signal.
    t_offset : float
        Simulation point in time offset (seconds).

    """
    if fs is None:
        fs = defs.fs
    if c is None:
        c = defs.c
    h, delay = _wfs_prefilter_fir('2.5D', N, fl, fu, fs, c)
    out = fftconvolve(signal, h)
    return out, -delay


def _wfs_prefilter_fir(dim, N, fl, fu, fs, c):
    """Create pre-equalization filter for WFS.

    Rising slope with 3dB/oct ('2.5D') or 6dB/oct ('2D' and '3D').
    Constant magnitude below fl and above fu.
    Type 1 linear phase FIR filter of order N.
    Simple design via "frequency sampling method".

    Parameters
    ----------
    dim : str
        Dimensionality, must be '2D', '2.5D' or '3D'.
    N : int
        Filter order, shall be even.
    fl : int
        Lower corner frequency in Hertz.
    fu : int
        Upper corner frequency in Hertz.
        (Should be around spatial aliasing limit.)
    fs : int
        Sampling frequency in Hertz.
    c : float
        Speed of sound.

    Returns
    -------
    h : (N+1,) numpy.ndarray
        Filter taps.
    delay : float
        Pre-delay in seconds.

    """
    if N % 2:
        raise ValueError('N must be an even int.')

    bins = int(N/2 + 1)
    delta_f = fs / (2*bins - 1)
    f = np.arange(bins) * delta_f
    if dim == '2D' or dim == '3D':
        alpha = 1
    elif dim == '2.5D':
        alpha = 0.5
    desired = np.power(2 * np.pi * f / c, alpha)
    low_shelf = np.power(2 * np.pi * fl / c, alpha)
    high_shelf = np.power(2 * np.pi * fu / c, alpha)
    desired = np.clip(desired, low_shelf, high_shelf)

    h = np.fft.irfft(desired, 2*bins - 1)
    h = np.roll(h, bins - 1)
    h = h / np.sqrt(np.sum(abs(h)**2))  # normalize energy
    delay = (bins - 1) / fs
    return h, delay
=======
    out = np.zeros((delays_samples.max() + len(data), len(delays_samples)))
    for column, row in enumerate(delays_samples):
        out[row:row + len(data), column] = data
    return util.DelayedSignal(out, samplerate, offset_samples / samplerate)
>>>>>>> fb2c9363
<|MERGE_RESOLUTION|>--- conflicted
+++ resolved
@@ -252,14 +252,13 @@
     delays_samples = np.rint(samplerate * delays).astype(int)
     offset_samples = delays_samples.min()
     delays_samples -= offset_samples
-<<<<<<< HEAD
-    out = np.zeros((delays_samples.max() + len(signal), len(delays_samples)))
-    for channel, cdelay in enumerate(delays_samples):
-        out[cdelay:cdelay + len(signal), channel] = signal
-    return out, offset_samples / fs
-
-
-def wfs_25d_fir_prefilter(signal, N=128, fl=50, fu=1200, fs=None, c=None):
+    out = np.zeros((delays_samples.max() + len(data), len(delays_samples)))
+    for column, row in enumerate(delays_samples):
+        out[row:row + len(data), column] = data
+    return util.DelayedSignal(out, samplerate, offset_samples / samplerate)
+
+
+def wfs_25d_fir_prefilter(signal, N=128, fl=50, fu=1200, c=None):
     """Apply 2.5D pre-equalization to WFS source signal.
 
     (Type 1 linear phase FIR filter of order N.
@@ -268,8 +267,9 @@
 
     Parameters
     ----------
-    signal : (M,) array_like
-        Mono source signal, M samples.
+    signal : tuple of (M,) array_like, followed by 1 or 2 scalars
+        Input signal consisting of (mono) audio data, sampling rate
+        (in Hertz) and optional starting time (in seconds).
     N : int, optional
         Filter order, shall be even.
     fl : int, optional
@@ -277,26 +277,23 @@
     fu : int, optional
         Upper corner frequency in Hertz.
         (Should be around spatial aliasing limit.)
-    fs : int, optional
-        Sampling frequency in Hertz.
     c : float, optional
         Speed of sound.
 
     Returns
     -------
-    out : (M+N,) numpy.ndarray
-        Filtered output signal.
-    t_offset : float
-        Simulation point in time offset (seconds).
-
-    """
-    if fs is None:
-        fs = defs.fs
+    `DelayedSignal`
+        A tuple containing the filtered signal (in a `numpy.ndarray`
+        with shape ``(M+N, )``), followed by the sampling rate (in Hertz)
+        and a (possibly negative) time offset (in seconds).
+
+    """
+    data, fs, initial_offset = util.as_delayed_signal(signal)
     if c is None:
         c = defs.c
     h, delay = _wfs_prefilter_fir('2.5D', N, fl, fu, fs, c)
-    out = fftconvolve(signal, h)
-    return out, -delay
+    out = fftconvolve(data, h)
+    return util.DelayedSignal(out, fs, initial_offset - delay)
 
 
 def _wfs_prefilter_fir(dim, N, fl, fu, fs, c):
@@ -350,10 +347,4 @@
     h = np.roll(h, bins - 1)
     h = h / np.sqrt(np.sum(abs(h)**2))  # normalize energy
     delay = (bins - 1) / fs
-    return h, delay
-=======
-    out = np.zeros((delays_samples.max() + len(data), len(delays_samples)))
-    for column, row in enumerate(delays_samples):
-        out[row:row + len(data), column] = data
-    return util.DelayedSignal(out, samplerate, offset_samples / samplerate)
->>>>>>> fb2c9363
+    return h, delay